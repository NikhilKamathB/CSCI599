# CSCI599
3D Vision Assignment Space for Spring 2024.

<<<<<<< HEAD
Pull point - `https://github.com/jingyangcarl/CSCI599.git`.

You may get to know more about the repo from the [CSCI 599 Wiki](https://github.com/NikhilKamathB/CSCI599/wiki).

Before you run any file, make sure you have installed all the dependencies from `./requirements.txt` file. 
=======
## Table of Contents
- [How to use](#how-to-use)
- [Assignment 1: Geometry Processing](#assignment-1-geometry-processing)
    - [Introduction](#introduction)
    - [Requirements / Rubric](#requirements--rubric)
- [Assignment 2: Structure From Motion](#assignment-2-structure-from-motion)
    - [Introduction](#introduction-1)
    - [Requirements / Rubric](#requirements--rubric-1)

## How to use
```shell
git clone https://github.com/jingyangcarl/CSCI599.git
cd CSCI599
ls ./ # you should see index.html and README.md showup in the terminal
code ./ # open this folder via vscode locally
# open and right click on the index.html
# select "Open With Live Server" to run the code over localhost.
```

## Assignment 1: Geometry Processing
![Mesh Decimation](img/meshdecimation.png)

### Introduction
In this assignment, you will implement surface subdivision and simplification using **Loop Subdivision** and **Quadric Error Metrics**, respectively. The task requires the construction of a data structure with adjacency, such as half-edge or incidence matrices, to facilitate quick traversal of mesh regions for computations. You can find the algorithms in the class lectures. The outcome will be an upsampled or downsampled version of a given mesh.

The following files are used:
- `assignments/assignment1.py`
- `html/assignment1.html`
- `js/assignment1.js`

### Requirements / Rubric
* +40 pts: Implement loop subdivision.
* +40 pts: Implement Quadratic Error based mesh decimation.
* +20 pts: Write up your project, detials of data structure, algorithms, reporting runtime and visualiztions of results with different parameters.
* +10 pts: Extra credit (see below)
* -5*n pts: Lose 5 points for every time (after the first) you do not follow the instructions for the hand in format

**Forbidden** You are not allowed to call subdivision or simpilication functions directly. Reading, visualization and saving of meshes are provided in the start code.

**Extract Credit** You are free to complete any extra credit:

* up to 5 pts:Analyze corner cases (failure cases) and find solutions to prevent them.
* up to 10 pts: Using and compare two different data structures.
* up to 10 pts: Impelemnt another subdivision or simplication algorithm.
* up to 10 pts: Can we preserve the original vertices after decimation (the vertices of the new meshes are a subset of the original vertices) ? Give it a try.

For all extra credit, be sure to demonstrate in your write up cases where your extra credit.

## Assignment 2: Structure From Motion
![Mesh Decimation](img/sfm.png)

### Introduction
In this assignment, you will implement structure from motion in computer vision. Structure from motion (SFM) is a technique used to reconstruct the 3D structure of a scene from a sequence of 2D images or video frames. It involves estimating the camera poses and the 3D positions of the scene points.

The goal of SFM is to recover the 3D structure of the scene and the camera motion from a set of 2D image correspondences. This can be achieved by solving a bundle adjustment problem, which involves minimizing the reprojection error between the observed 2D points and the projected 3D points.

To implement SFM, you will need to perform the following steps:
1. Feature extraction: Extract distinctive features from the input images.
2. Feature matching: Match the features across different images to establish correspondences.
3. Camera pose estimation: Estimate the camera poses for each image.
4. Triangulation: Compute the 3D positions of the scene points using the camera poses and the corresponding image points.
5. Bundle adjustment: Refine the camera poses and the 3D points to minimize the reprojection error.

By implementing SFM, you will gain hands-on experience with fundamental computer vision techniques and learn how to reconstruct 3D scenes from 2D images. This assignment will provide you with a solid foundation for further studies in computer vision and related fields.

The following files are used:
- `assignments/assignment2/assignment2.py`
- `assignments/assignment2/feat_match.py`
- `assignments/assignment2/sfm.py`
- `assignments/assignment2/utils.py`
- `html/assignment2.html`
- `js/assignment2.js`

### Requirements / Rubric
* +80 pts: Implement the structure-from-motion algorithm with the start code.  
* +20 pts: Write up your project, algorithms, reporting results (reprojection error) and visualisations (point cloud and camera pose), compare your reconstruction with open source software Colmap.
* +10 pts: Extra credit (see below)
* -5*n pts: Lose 5 points for every time (after the first) you do not follow the instructions for the hand in format

**Extract Credit** You are free to complete any extra credit:

* up to 5 pts: Present results with your own captured data.
* up to 10 pts: Implement Bundle Adjustment in incremental SFM.
* up to 10 pts: Implement multi-view stereo (dense reconstruction).
* up to 20 pts: Create mobile apps to turn your SFM to a scanner.  
* up to 10 pts: Any extra efforts you build on top of basic SFM.

For all extra credit, be sure to demonstrate in your write up cases where your extra credit.
>>>>>>> 8f3a1dfa
<|MERGE_RESOLUTION|>--- conflicted
+++ resolved
@@ -1,13 +1,13 @@
 # CSCI599
 3D Vision Assignment Space for Spring 2024.
 
-<<<<<<< HEAD
 Pull point - `https://github.com/jingyangcarl/CSCI599.git`.
 
 You may get to know more about the repo from the [CSCI 599 Wiki](https://github.com/NikhilKamathB/CSCI599/wiki).
 
 Before you run any file, make sure you have installed all the dependencies from `./requirements.txt` file. 
-=======
+
+
 ## Table of Contents
 - [How to use](#how-to-use)
 - [Assignment 1: Geometry Processing](#assignment-1-geometry-processing)
@@ -95,5 +95,4 @@
 * up to 20 pts: Create mobile apps to turn your SFM to a scanner.  
 * up to 10 pts: Any extra efforts you build on top of basic SFM.
 
-For all extra credit, be sure to demonstrate in your write up cases where your extra credit.
->>>>>>> 8f3a1dfa
+For all extra credit, be sure to demonstrate in your write up cases where your extra credit.